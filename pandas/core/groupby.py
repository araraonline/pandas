import types
import numpy as np

from pandas.core.frame import DataFrame
from pandas.core.generic import NDFrame
from pandas.core.index import Index, MultiIndex, DatetimeIndex
from pandas.core.internals import BlockManager, make_block
from pandas.core.series import Series
from pandas.core.panel import Panel
from pandas.util.decorators import cache_readonly, Appender
import pandas.core.algorithms as algos
import pandas.core.common as com
import pandas.core.datetools as dt
import pandas._tseries as lib


class GroupByError(Exception):
    pass


class GroupBy(object):
    """
    Class for grouping and aggregating relational data. See aggregate,
    transform, and apply functions on this object.

    It's easiest to use obj.groupby(...) to use GroupBy, but you can also do:

    ::

        grouped = groupby(obj, ...)

    Parameters
    ----------
    obj : pandas object
    axis : int, default 0
    level : int, default None
        Level of MultiIndex
    groupings : list of Grouping objects
        Most users should ignore this
    exclusions : array-like, optional
        List of columns to exclude
    name : string
        Most users should ignore this

    Notes
    -----
    After grouping, see aggregate, apply, and transform functions. Here are
    some other brief notes about usage. When grouping by multiple groups, the
    result index will be a MultiIndex (hierarhical) by default.

    Iteration produces (key, group) tuples, i.e. chunking the data by group. So
    you can write code like:

    ::

        grouped = obj.groupby(keys, axis=axis)
        for key, group in grouped:
            # do something with the data

    Function calls on GroupBy, if not specially implemented, "dispatch" to the
    grouped data. So if you group a DataFrame and wish to invoke the std()
    method on each group, you can simply do:

    ::

        df.groupby(mapper).std()

    rather than

    ::

        df.groupby(mapper).aggregate(np.std)

    You can pass arguments to these "wrapped" functions, too.

    See the online documentation for full exposition on these topics and much
    more

    Returns
    -------
    **Attributes**
    groups : dict
        {group name -> group labels}
    len(grouped) : int
        Number of groups
    """

    def __init__(self, obj, keys=None, axis=0, level=None,
                 grouper=None, exclusions=None, column=None, as_index=True,
                 sort=True):
        self._column = column

        if isinstance(obj, NDFrame):
            obj._consolidate_inplace()

        self.obj = obj
        self.axis = axis
        self.level = level

        if not as_index:
            if not isinstance(obj, DataFrame):
                raise TypeError('as_index=False only valid with DataFrame')
            if axis != 0:
                raise ValueError('as_index=False only valid for axis=0')

        self.as_index = as_index
        self.keys = keys
        self.sort = sort

        if grouper is None:
            grouper, exclusions = _get_grouper(obj, keys, axis=axis,
                                               level=level, sort=sort)

        self.grouper = grouper
        self.exclusions = set(exclusions) if exclusions else set()

    def __len__(self):
        return len(self.indices)

    @property
    def groups(self):
        return self.grouper.groups

    @property
    def ngroups(self):
        return self.grouper.ngroups

    @property
    def indices(self):
        return self.grouper.indices

    @property
    def name(self):
        if self._column is None:
            return 'result'
        else:
            return self._column

    @property
    def _obj_with_exclusions(self):
        return self.obj

    def __getattr__(self, attr):
        if hasattr(self.obj, attr) and attr != '_cache':
            return self._make_wrapper(attr)
        raise AttributeError("'%s' object has no attribute '%s'" %
                             (type(self).__name__, attr))

    def __getitem__(self, key):
        raise NotImplementedError

    def _make_wrapper(self, name):
        f = getattr(self.obj, name)
        if not isinstance(f, types.MethodType):
            return self.apply(lambda self: getattr(self, name))

        f = getattr(type(self.obj), name)

        def wrapper(*args, **kwargs):
            # a little trickery for aggregation functions that need an axis
            # argument
            kwargs_with_axis = kwargs.copy()
            if 'axis' not in kwargs_with_axis:
                kwargs_with_axis['axis'] = self.axis

            def curried_with_axis(x):
                return f(x, *args, **kwargs_with_axis)
            def curried(x):
                return f(x, *args, **kwargs)

            try:
                return self.apply(curried_with_axis)
            except Exception:
                return self.apply(curried)

        return wrapper

    def get_group(self, name, obj=None):
        if obj is None:
            obj = self.obj

        inds = self.indices[name]
        return obj.take(inds, axis=self.axis)

    def __iter__(self):
        """
        Groupby iterator

        Returns
        -------
        Generator yielding sequence of (name, subsetted object)
        for each group
        """
        return self.grouper.get_iterator(self.obj, axis=self.axis)

    def apply(self, func, *args, **kwargs):
        """
        Apply function and combine results together in an intelligent way. The
        split-apply-combine combination rules attempt to be as common sense
        based as possible. For example:

        case 1:
        group DataFrame
        apply aggregation function (f(chunk) -> Series)
        yield DataFrame, with group axis having group labels

        case 2:
        group DataFrame
        apply transform function ((f(chunk) -> DataFrame with same indexes)
        yield DataFrame with resulting chunks glued together

        case 3:
        group Series
        apply function with f(chunk) -> DataFrame
        yield DataFrame with result of chunks glued together

        Parameters
        ----------
        func : function

        Notes
        -----
        See online documentation for full exposition on how to use apply

        See also
        --------
        aggregate, transform

        Returns
        -------
        applied : type depending on grouped object and function
        """
        return self._python_apply_general(func, *args, **kwargs)

    def aggregate(self, func, *args, **kwargs):
        raise NotImplementedError

    def agg(self, func, *args, **kwargs):
        """
        See docstring for aggregate
        """
        return self.aggregate(func, *args, **kwargs)

    def _iterate_slices(self):
        yield self.name, self.obj

    def transform(self, func, *args, **kwargs):
        raise NotImplementedError

    def mean(self):
        """
        Compute mean of groups, excluding missing values

        For multiple groupings, the result index will be a MultiIndex
        """
        try:
            return self._cython_agg_general('mean')
        except GroupByError:
            raise
        except Exception:  # pragma: no cover
            f = lambda x: x.mean(axis=self.axis)
            return self._python_agg_general(f)

    def std(self):
        """
        Compute standard deviation of groups, excluding missing values

        For multiple groupings, the result index will be a MultiIndex
        """
        return self._cython_agg_general('std')

    def var(self):
        """
        Compute variance of groups, excluding missing values

        For multiple groupings, the result index will be a MultiIndex
        """
        return self._cython_agg_general('var')

    def size(self):
        """
        Compute group sizes
        """
        return self.grouper.size()

    def sum(self):
        """
        Compute sum of values, excluding missing values

        For multiple groupings, the result index will be a MultiIndex
        """
        try:
            return self._cython_agg_general('add')
        except Exception:
            return self.aggregate(lambda x: np.sum(x, axis=self.axis))

    def _cython_agg_general(self, how):
        output = {}
        for name, obj in self._iterate_slices():
            if not issubclass(obj.dtype.type, (np.number, np.bool_)):
                continue

            obj = com._ensure_float64(obj)
            result, counts = self.grouper.aggregate(obj, how)
            mask = counts > 0
            output[name] = result[mask]

        if len(output) == 0:
            raise GroupByError('No numeric types to aggregate')

        return self._wrap_aggregated_output(output)

    def _python_agg_general(self, func, *args, **kwargs):
        agg_func = lambda x: func(x, *args, **kwargs)

        # iterate through "columns" ex exclusions to populate output dict
        output = {}
        for name, obj in self._iterate_slices():
            try:
                result, counts = self.grouper.agg_series(obj, agg_func)
                output[name] = result
            except TypeError:
                continue

        if len(output) == 0:
            return self._python_apply_general(func, *args, **kwargs)

        mask = counts.ravel() > 0
        for name, result in output.iteritems():
            output[name] = result[mask]

        return self._wrap_aggregated_output(output)

    def _python_apply_general(self, func, *args, **kwargs):
        result_keys = []
        result_values = []

        not_indexed_same = False
        for key, group in self:
            group.name = key

            # group might be modified
            group_axes = _get_axes(group)

            res = func(group, *args, **kwargs)

            if not _is_indexed_like(res, group_axes):
                not_indexed_same = True

            result_keys.append(key)
            result_values.append(res)

        return self._wrap_applied_output(result_keys, result_values,
                                         not_indexed_same=not_indexed_same)

    def _wrap_applied_output(self, *args, **kwargs):
        raise NotImplementedError

    def _wrap_frames(self, keys, values, not_indexed_same=False):
        from pandas.tools.merge import concat

        if not_indexed_same:
            group_keys = keys
            group_levels = self.grouper.levels
            group_names = self.grouper.names
            result = concat(values, axis=self.axis, keys=group_keys,
                            levels=group_levels, names=group_names)
        else:
            result = concat(values, axis=self.axis)
            ax = self.obj._get_axis(self.axis)
            result = result.reindex_axis(ax, axis=self.axis)

        return result


def _generate_groups(obj, group_index, ngroups, axis=0):
    if isinstance(obj, NDFrame) and not isinstance(obj, DataFrame):
        factory = obj._constructor
        obj = obj._data
    else:
        factory = None

    return generate_groups(obj, group_index, ngroups,
                           axis=axis, factory=factory)

@Appender(GroupBy.__doc__)
def groupby(obj, by, **kwds):
    if isinstance(obj, Series):
        klass = SeriesGroupBy
    elif isinstance(obj, DataFrame):
        klass = DataFrameGroupBy
    else: # pragma: no cover
        raise TypeError('invalid type: %s' % type(obj))

    return klass(obj, by, **kwds)

def _get_axes(group):
    if isinstance(group, Series):
        return [group.index]
    else:
        return group.axes

def _is_indexed_like(obj, axes):
    if isinstance(obj, Series):
        if len(axes) > 1:
            return False
        return obj.index.equals(axes[0])
    elif isinstance(obj, DataFrame):
        return obj.index.equals(axes[0])

    return False

class Grouper(object):
    """

    """
    def __init__(self, axis, groupings, sort=True):
        self.axis = axis
        self.groupings = groupings
        self.sort = sort

    @property
    def shape(self):
        return tuple(ping.ngroups for ping in self.groupings)

    def __iter__(self):
        return iter(self.indices)

    def numkeys(self):
        try:
            return len(self.groupings)
        except:
            return 1

    def get_iterator(self, data, axis=0):
        """
        Groupby iterator

        Returns
        -------
        Generator yielding sequence of (name, subsetted object)
        for each group
        """
        if len(self.groupings) == 1:
            indices = self.indices
            groups = indices.keys()
            try:
                groups = sorted(groups)
            except Exception: # pragma: no cover
                pass

            for name in groups:
                inds = indices[name]
                group = data.take(inds, axis=axis)
                yield name, group
        else:
            # provide "flattened" iterator for multi-group setting
            comp_ids, _, ngroups = self.group_info
            label_list = self.labels
            level_list = self.levels
            mapper = _KeyMapper(comp_ids, ngroups, label_list, level_list)

            for label, group in _generate_groups(data, comp_ids, ngroups,
                                                 axis=axis):
                key = mapper.get_key(label)
                yield key, group

    @cache_readonly
    def indices(self):
        if len(self.groupings) == 1:
            return self.groupings[0].indices
        else:
            # TODO: this is massively inefficient
            to_groupby = zip(*(ping.grouper for ping in self.groupings))
            to_groupby = Index(to_groupby)
            return lib.groupby_indices(to_groupby)

    @property
    def labels(self):
        return [ping.labels for ping in self.groupings]

    @property
    def levels(self):
        return [ping.group_index for ping in self.groupings]

    @property
    def names(self):
        return [ping.name for ping in self.groupings]

    def size(self):
        """
        Compute group sizes
        """
        # TODO: better impl
        labels, _, ngroups = self.group_info
        bin_counts = Series(labels).value_counts()
        bin_counts = bin_counts.reindex(np.arange(ngroups))
        bin_counts.index = self.result_index
        return bin_counts

    @cache_readonly
    def groups(self):
        if len(self.groupings) == 1:
            return self.groupings[0].groups
        else:
            to_groupby = zip(*(ping.grouper for ping in self.groupings))
            to_groupby = Index(to_groupby)

            return self.axis.groupby(to_groupby)

    @cache_readonly
    def group_info(self):
        comp_ids, obs_group_ids = self._get_compressed_labels()

        ngroups = len(obs_group_ids)
        comp_ids = com._ensure_int32(comp_ids)
        return comp_ids, obs_group_ids, ngroups

    def _get_compressed_labels(self):
        all_labels = [ping.labels for ping in self.groupings]
        if self._overflow_possible:
            tups = lib.fast_zip(all_labels)
            labs, uniques, _ = algos.factorize(tups)

            if self.sort:
                uniques, labs = _reorder_by_uniques(uniques, labs)

            return labs, uniques
        else:
            if len(all_labels) > 1:
                group_index = get_group_index(all_labels, self.shape)
            else:
                group_index = all_labels[0]
            comp_ids, obs_group_ids = _compress_group_index(group_index)
            return comp_ids, obs_group_ids

    @cache_readonly
    def _overflow_possible(self):
        return _int64_overflow_possible(self.shape)

    @cache_readonly
    def result_index(self):
        recons = self.get_group_levels()
        return MultiIndex.from_arrays(recons, names=self.names)

    def get_group_levels(self):
        obs_ids = self.group_info[1]
        if self._overflow_possible:
            recons_labels = [np.array(x) for x in izip(*obs_ids)]
        else:
            recons_labels = decons_group_index(obs_ids, self.shape)

        name_list = []
        for ping, labels in zip(self.groupings, recons_labels):
            labels = com._ensure_platform_int(labels)
            name_list.append(ping.group_index.take(labels))

        return name_list

    #------------------------------------------------------------
    # Aggregation functions

    _cython_functions = {
        'add' : lib.group_add,
        'mean' : lib.group_mean,
        'var' : lib.group_var,
        'std' : lib.group_var
    }

    _cython_transforms = {
        'std' : np.sqrt
    }

    def aggregate(self, values, how):
        comp_ids, _, ngroups = self.group_info
        agg_func = self._cython_functions[how]
        if values.ndim == 1:
            squeeze = True
            values = values[:, None]
            out_shape = (ngroups, 1)
        else:
            squeeze = False
            out_shape = (ngroups, values.shape[1])

        trans_func = self._cython_transforms.get(how, lambda x: x)

        # will be filled in Cython function
        result = np.empty(out_shape, dtype=np.float64)
        counts = np.zeros(ngroups, dtype=np.int32)

        agg_func(result, counts, values, comp_ids)
        result = trans_func(result)

        if squeeze:
            result = result.squeeze()

        return result, counts

    def agg_series(self, obj, func):
        try:
            return self._aggregate_series_fast(obj, func)
        except Exception:
            return self._aggregate_series_pure_python(obj, func)

    def _aggregate_series_fast(self, obj, func):
        if obj.index._has_complex_internals:
            raise TypeError('Incompatible index for Cython grouper')

        group_index, _, ngroups = self.group_info

        # avoids object / Series creation overhead
        dummy = obj[:0].copy()
        indexer = lib.groupsort_indexer(group_index, ngroups)[0]
        obj = obj.take(indexer)
        group_index = group_index.take(indexer)
        grouper = lib.SeriesGrouper(obj, func, group_index, ngroups,
                                    dummy)
        result, counts = grouper.get_result()
        return result, counts

    def _aggregate_series_pure_python(self, obj, func):
        group_index, _, ngroups = self.group_info

        counts = np.zeros(ngroups, dtype=int)
        result = None

        group_index, _, ngroups = self.group_info

        for label, group in _generate_groups(obj, group_index, ngroups,
                                             axis=self.axis):
            res = func(group)
            if result is None:
                try:
                    assert(not isinstance(res, np.ndarray))
                    assert(not isinstance(res, list))
                    result = np.empty(ngroups, dtype='O')
                except Exception:
                    raise ValueError('function does not reduce')

            counts[label] = group.shape[0]
            result[label] = res

        result = lib.maybe_convert_objects(result, try_float=0)
        return result, counts

<<<<<<< HEAD
    @cache_readonly
    def result_index(self):
        recons = self.get_group_levels()
        return MultiIndex.from_arrays(recons, names=self.names)

    def get_group_levels(self):
        obs_ids = self.group_info[1]
        recons_labels = decons_group_index(obs_ids, self.shape)

        name_list = []
        for ping, labels in zip(self.groupings, recons_labels):
            labels = com._ensure_platform_int(labels)
            name_list.append(ping.group_index.take(labels))

        return name_list

def generate_bins_generic(values, binner, closed, label):
    """
    Generate bin edge offsets and bin labels for one array using another array
    which has bin edge values. Both arrays must be sorted.

    Parameters
    ----------
    values : array of values
    binner : a comparable array of values representing bins into which to bin
        the first array. Note, 'values' end-points must fall within 'binner'
        end-points.
    closed : which end of bin is closed; left (default), right
    label : which end of bin to use as a label: left (default), right

    Returns
    -------
    bins : array of offsets (into 'values' argument) of bins. 
        Zero and last edge are excluded in result, so for instance the first
        bin is values[0:bin[0]] and the last is values[bin[-1]:]
    labels : array of labels of bins
    """
    lenidx = len(values)
    lenbin = len(binner)

    if lenidx <= 0 or lenbin <= 0:
        raise ValueError("Invalid length for values or for binner")

    # check binner fits data
    if values[0] < binner[0]:
        raise ValueError("Values falls before first bin")

    if values[lenidx-1] > binner[lenbin-1]:
        raise ValueError("Values falls after last bin")

    labels = np.empty(lenbin, dtype=np.int64)
    bins   = np.empty(lenbin, dtype=np.int32)

    j  = 0 # index into values
    bc = 0 # bin count
    vc = 0 # value count

    # linear scan, presume nothing about values/binner except that it
    # fits ok
    for i in range(0, lenbin-1):
        l_bin = binner[i]
        r_bin = binner[i+1]

        # set label of bin
        if label == 'left':
            labels[bc] = l_bin
        else:
            labels[bc] = r_bin

        # count values in current bin, advance to next bin
        while values[j] < r_bin or closed == 'right' and values[j] == r_bin:
            j += 1
            vc += 1
            if j >= lenidx:
                break

        # check we have data left to scan
        if j >= lenidx:
            break

        # if we've seen some values or not ignoring empty bins
        if vc != 0:
            bins[bc] = j
            bc += 1
            vc = 0

    labels = np.resize(labels, bc + 1)
    bins = np.resize(bins, bc)

    return bins, labels

class CustomGrouper:
    pass

def _generate_time_binner(dtindex, offset,
                          begin=None, end=None, nperiods=None):

    if isinstance(offset, basestring):
        offset = dt.getOffset(offset)

    if begin is None:
        first = lib.Timestamp(dtindex[0] - offset)
    else:
        first = lib.Timestamp(begin)

    if end is None:
        last = lib.Timestamp(dtindex[-1] + offset)
    else:
        last = lib.Timestamp(end)

    if isinstance(offset, dt.Tick):
        return np.arange(first.value, last.value+1, offset.us_stride(),
                         dtype=np.int64)

    return DatetimeIndex(offset=offset,
                         start=first, end=last, periods=nperiods)

class Tinterval(Grouper, CustomGrouper):
    """
    Custom groupby class for time-interval grouping

    Parameters
    ----------
    interval : pandas offset string or object for identifying bin edges
    closed : closed end of interval; left (default) or right
    label : interval boundary to use for labeling; left (default) or right
    begin : optional, timestamp-like
    end : optional, timestamp-like
    nperiods : optional, integer

    Notes
    -----
    Use begin, end, nperiods to generate intervals that cannot be derived
    directly from the associated object
    """

    obj = None
    bins = None
    binlabels = None
    begin = None
    end = None
    nperiods = None
    binner = None

    def __init__(self, interval='Min', closed='left', label='left',
                 begin=None, end=None, nperiods=None, _obj=None):
        self.offset = interval
        self.closed = closed
        self.label = label
        self.begin = begin
        self.end = end
        self.nperiods = None

        if _obj is not None:
            self.set_obj(_obj)

    def set_obj(self, obj):
        """
        Injects the object we'll act on, which we use to initialize grouper
        """
        if id(self.obj) == id(obj):
            return

        self.obj = obj

        if not isinstance(obj.index, DatetimeIndex):
            raise ValueError("Cannot apply Tinterval to non-DatetimeIndex")

        index = obj.index

        if len(obj.index) < 1:
            self.bins = []
            self.binlabels = []
            return

        self.binner = _generate_time_binner(obj.index, self.offset, self.begin,
                                            self.end, self.nperiods)

        if isinstance(self.binner, DatetimeIndex):
            self.binner = self.binner.asi8

        # general version, knowing nothing about relative frequencies
        bins, labels = lib.generate_bins_dt64(index.asi8, self.binner,
                                              self.closed, self.label)

        self.bins = bins
        self.binlabels = labels.view('M8[us]')

    @cache_readonly
    def ngroups(self):
        return len(self.binlabels)

    @cache_readonly
    def result_index(self):
        return self.binlabels

    def agg_series(self, obj, func):
        dummy = obj[:0]
        grouper = lib.SeriesBinGrouper(obj, func, self.bins, dummy)
        return grouper.get_result()
=======
>>>>>>> 81dcf101

class Grouping(object):
    """
    Holds the grouping information for a single key

    Parameters
    ----------
    index : Index
    grouper :
    name :
    level :

    Returns
    -------
    **Attributes**:
      * indices : dict of {group -> index_list}
      * labels : ndarray, group labels
      * ids : mapping of label -> group
      * counts : array of group counts
      * group_index : unique groups
      * groups : dict of {group -> label_list}
    """
    def __init__(self, index, grouper=None, name=None, level=None,
                 sort=True):

        self.name = name
        self.level = level
        self.grouper = _convert_grouper(index, grouper)
        self.index = index
        self.sort = sort

        # right place for this?
        if isinstance(grouper, Series) and name is None:
            self.name = grouper.name

        # pre-computed
        self._was_factor = False

        # did we pass a custom grouper object? Do nothing
        if isinstance(grouper, CustomGrouper):
            return

        if level is not None:
            if not isinstance(level, int):
                assert(level in index.names)
                level = index.names.index(level)

            inds = index.labels[level]
            level_index = index.levels[level]

            if self.name is None:
                self.name = index.names[level]

            # XXX complete hack

            level_values = index.levels[level].take(inds)
            if grouper is not None:
                self.grouper = level_values.map(self.grouper)
            else:
                self._was_factor = True
                self._labels = inds
                self._group_index = level_index
                self.grouper = level_values
        else:
            if isinstance(self.grouper, (list, tuple)):
                self.grouper = com._asarray_tuplesafe(self.grouper)

            # no level passed
            if not isinstance(self.grouper, np.ndarray):
                self.grouper = self.index.map(self.grouper)

    def __repr__(self):
        return 'Grouping(%s)' % self.name

    def __iter__(self):
        return iter(self.indices)

    _labels = None
    _counts = None
    _group_index = None

    @property
    def ngroups(self):
        return len(self.group_index)

    @cache_readonly
    def indices(self):
        return _groupby_indices(self.grouper)

    @property
    def labels(self):
        if self._labels is None:
            self._make_labels()
        return self._labels

    @property
    def counts(self):
        if self._counts is None:
            if self._was_factor:
                self._counts = lib.group_count(self.labels, self.ngroups)
            else:
                self._make_labels()
        return self._counts

    @property
    def group_index(self):
        if self._group_index is None:
            self._make_labels()
        return self._group_index

    def _make_labels(self):
        if self._was_factor:  # pragma: no cover
            raise Exception('Should not call this method grouping by level')
        else:
            labs, uniques, counts = algos.factorize(self.grouper,
                                                    sort=self.sort)
            uniques = Index(uniques, name=self.name)
            self._labels = labs
            self._group_index = uniques
            self._counts = counts

    _groups = None
    @property
    def groups(self):
        if self._groups is None:
            self._groups = self.index.groupby(self.grouper)
        return self._groups


def _get_grouper(obj, key=None, axis=0, level=None, sort=True):
    group_axis = obj._get_axis(axis)

    if level is not None and not isinstance(group_axis, MultiIndex):
        raise ValueError('can only specify level with multi-level index')

    if isinstance(key, CustomGrouper):
        key.set_obj(obj)
        return key, []

    if not isinstance(key, (tuple, list)):
        keys = [key]
    else:
        keys = key

    # what are we after, exactly?
    match_axis_length = len(keys) == len(group_axis)
    any_callable = any(callable(g) or isinstance(g, dict) for g in keys)
    any_arraylike = any(isinstance(g, (list, tuple, np.ndarray))
                        for g in keys)

    try:
        if isinstance(obj, DataFrame):
            all_in_columns = all(g in obj.columns for g in keys)
        else:
            all_in_columns = False
    except Exception:
        all_in_columns = False

    if (not any_callable and not all_in_columns
        and not any_arraylike and match_axis_length
        and not level):
        keys = [com._asarray_tuplesafe(keys)]

    if isinstance(level, (tuple, list)):
        if key is None:
            keys = [None] * len(level)
        levels = level
    else:
        levels = [level] * len(keys)

    groupings = []
    exclusions = []
    for i, (gpr, level) in enumerate(zip(keys, levels)):
        name = None
        if _is_label_like(gpr):
            exclusions.append(gpr)
            name = gpr
            gpr = obj[gpr]
        ping = Grouping(group_axis, gpr, name=name, level=level, sort=sort)
        if ping.name is None:
            ping.name = 'key_%d' % i
        groupings.append(ping)

    grouper = Grouper(group_axis, groupings, sort=sort)

    return grouper, exclusions

def _is_label_like(val):
    return isinstance(val, basestring) or np.isscalar(val)

def _convert_grouper(axis, grouper):
    if isinstance(grouper, dict):
        return grouper.get
    elif isinstance(grouper, Series):
        if grouper.index.equals(axis):
            return np.asarray(grouper, dtype=object)
        else:
            return grouper.reindex(axis).astype(object)
    elif isinstance(grouper, (list, np.ndarray)):
        assert(len(grouper) == len(axis))
        return grouper
        # return np.asarray(grouper, dtype=object)
    else:
        return grouper

class SeriesGroupBy(GroupBy):

    _cythonized_methods = set(['add', 'mean'])

    def aggregate(self, func_or_funcs, *args, **kwargs):
        """
        Apply aggregation function or functions to groups, yielding most likely
        Series but in some cases DataFrame depending on the output of the
        aggregation function

        Parameters
        ----------
        func_or_funcs : function or list / dict of functions
            List/dict of functions will produce DataFrame with column names
            determined by the function names themselves (list) or the keys in
            the dict

        Notes
        -----
        agg is an alias for aggregate. Use it.

        Example
        -------
        >>> series
        bar    1.0
        baz    2.0
        qot    3.0
        qux    4.0

        >>> mapper = lambda x: x[0] # first letter
        >>> grouped = series.groupby(mapper)

        >>> grouped.aggregate(np.sum)
        b    3.0
        q    7.0

        >>> grouped.aggregate([np.sum, np.mean, np.std])
           mean  std  sum
        b  1.5   0.5  3
        q  3.5   0.5  7

        >>> grouped.agg({'result' : lambda x: x.mean() / x.std(),
        ...              'total' : np.sum})
           result  total
        b  2.121   3
        q  4.95    7

        See also
        --------
        apply, transform

        Returns
        -------
        Series or DataFrame
        """
        if isinstance(func_or_funcs, basestring):
            return getattr(self, func_or_funcs)(*args, **kwargs)

        if hasattr(func_or_funcs,'__iter__'):
            ret = self._aggregate_multiple_funcs(func_or_funcs)
        else:
            if self.grouper.numkeys() > 1:
                return self._python_agg_general(func_or_funcs, *args, **kwargs)

            try:
                return self._python_agg_general(func_or_funcs, *args, **kwargs)
            except Exception:
                result = self._aggregate_named(func_or_funcs, *args, **kwargs)

            index = Index(sorted(result), name=self.grouper.names[0])
            ret = Series(result, index=index)

        if not self.as_index:  # pragma: no cover
            print 'Warning, ignoring as_index=True'

        return ret

    def _aggregate_multiple_funcs(self, arg):
        if not isinstance(arg, dict):
            arg = dict((func.__name__, func) for func in arg)

        results = {}

        for name, func in arg.iteritems():
            results[name] = self.aggregate(func)

        return DataFrame(results)

    def _wrap_aggregated_output(self, output):
        # sort of a kludge
        output = output[self.name]
        index = self.grouper.result_index
        return Series(output, index=index, name=self.name)

    def _wrap_applied_output(self, keys, values, not_indexed_same=False):
        if len(keys) == 0:
            return Series([])

        key_names = self.grouper.names

        def _get_index():
            if self.grouper.numkeys() > 1:
                index = MultiIndex.from_tuples(keys, names=key_names)
            else:
                ping = self.grouper.groupings[0]
                if len(keys) == ping.ngroups:
                    index = ping.group_index
                    index.name = key_names[0]
                else:
                    index = Index(keys, name=key_names[0])
            return index

        if isinstance(values[0], Series):
            if not_indexed_same:
                data_dict = dict(zip(keys, values))
                result = DataFrame(data_dict).T
                result.index = _get_index()
                return result
            else:
                cat_values = np.concatenate([x.values for x in values])
                cat_index = values[0].index
                if len(values) > 1:
                    cat_index = cat_index.append([x.index for x in values[1:]])
                return Series(cat_values, index=cat_index)
        elif isinstance(values[0], DataFrame):
            # possible that Series -> DataFrame by applied function
            return self._wrap_frames(keys, values,
                                     not_indexed_same=not_indexed_same)
        else:
            return Series(values, index=_get_index())

    def _aggregate_named(self, func, *args, **kwargs):
        result = {}

        for name in self.grouper:
            grp = self.get_group(name)
            grp.name = name
            output = func(grp, *args, **kwargs)
            if isinstance(output, np.ndarray):
                raise Exception('Must produce aggregated value')
            result[name] = output

        return result

    def transform(self, func, *args, **kwargs):
        """
        Call function producing a like-indexed Series on each group and return
        a Series with the transformed values

        Parameters
        ----------
        func : function
            To apply to each group. Should return a Series with the same index

        Example
        -------
        >>> grouped.transform(lambda x: (x - x.mean()) / x.std())

        Returns
        -------
        transformed : Series
        """
        result = self.obj.copy()

        for name, group in self:
            group.name = name
            res = func(group, *args, **kwargs)
            indexer = self.obj.index.get_indexer(group.index)
            np.put(result, indexer, res)

        return result

class DataFrameGroupBy(GroupBy):

    def __getitem__(self, key):
        if self._column is not None:
            raise Exception('Column %s already selected' % self._column)

        if key not in self.obj:  # pragma: no cover
            raise KeyError(str(key))

        # kind of a kludge
        if self.as_index:
            return SeriesGroupBy(self.obj[key], column=key,
                                 grouper=self.grouper,
                                 exclusions=self.exclusions)
        else:
            return DataFrameGroupBy(self.obj, self.grouper, column=key,
                                    grouper=self.grouper,
                                    exclusions=self.exclusions,
                                    as_index=self.as_index)

    def _iterate_slices(self):
        if self.axis == 0:
            # kludge
            if self._column is None:
                slice_axis = self.obj.columns
            else:
                slice_axis = [self._column]
            slicer = lambda x: self.obj[x]
        else:
            slice_axis = self.obj.index
            slicer = self.obj.xs

        for val in slice_axis:
            if val in self.exclusions:
                continue

            yield val, slicer(val)

    def _cython_agg_general(self, how):
        obj = self._obj_with_exclusions
        if self.axis == 1:
            obj = obj.T

        new_blocks = []

        for block in obj._data.blocks:
            values = block.values.T
            if not issubclass(values.dtype.type, (np.number, np.bool_)):
                continue

            values = com._ensure_float64(values)
            result, counts = self.grouper.aggregate(values, how)

            mask = counts > 0
            if len(mask) > 0:
                result = result[mask]
            newb = make_block(result.T, block.items, block.ref_items)
            new_blocks.append(newb)

        if len(new_blocks) == 0:
            raise GroupByError('No numeric types to aggregate')

        agg_axis = 0 if self.axis == 1 else 1
        agg_labels = self._obj_with_exclusions._get_axis(agg_axis)

        if sum(len(x.items) for x in new_blocks) == len(agg_labels):
            output_keys = agg_labels
        else:
            all_items = []
            for b in new_blocks:
                all_items.extend(b.items)
            output_keys = agg_labels[agg_labels.isin(all_items)]

        if not self.as_index:
            index = np.arange(new_blocks[0].values.shape[1])
            mgr = BlockManager(new_blocks, [output_keys, index])
            result = DataFrame(mgr)

            group_levels = self.grouper.get_group_levels()
            zipped = zip(self.grouper.names, group_levels)

            for i, (name, labels) in enumerate(zipped):
                result.insert(i, name, labels)
            result = result.consolidate()
        else:
            index = self.grouper.result_index
            mgr = BlockManager(new_blocks, [output_keys, index])
            result = DataFrame(mgr)

        if self.axis == 1:
            result = result.T

        return result

    @cache_readonly
    def _obj_with_exclusions(self):
        if self._column is not None:
            return self.obj.reindex(columns=[self._column])

        if len(self.exclusions) > 0:
            return self.obj.drop(self.exclusions, axis=1)
        else:
            return self.obj

    def aggregate(self, arg, *args, **kwargs):
        """
        Aggregate using input function or dict of {column -> function}

        Parameters
        ----------
        arg : function or dict
            Function to use for aggregating groups. If a function, must either
            work when passed a DataFrame or when passed to DataFrame.apply. If
            pass a dict, the keys must be DataFrame column names

        Returns
        -------
        aggregated : DataFrame
        """
        if isinstance(arg, basestring):
            return getattr(self, arg)()

        result = {}
        if isinstance(arg, dict):
            if self.axis != 0:  # pragma: no cover
                raise ValueError('Can only pass dict with axis=0')

            obj = self._obj_with_exclusions

            if self._column is not None:
                series_obj = obj[self._column]
                for fname, func in arg.iteritems():
                    colg = SeriesGroupBy(series_obj, column=self._column,
                                         grouper=self.grouper)
                    result[fname] = colg.aggregate(func)
            else:
                for col, func in arg.iteritems():
                    colg = SeriesGroupBy(obj[col], column=col,
                                         grouper=self.grouper)
                    result[col] = colg.aggregate(func)

            result = DataFrame(result)
        elif isinstance(arg, list):
            return self._aggregate_multiple_funcs(arg)
        else:
            if self.grouper.numkeys() > 1:
                return self._python_agg_general(arg, *args, **kwargs)
            else:
                result = self._aggregate_generic(arg, *args, **kwargs)

        if not self.as_index:
            if isinstance(result.index, MultiIndex):
                zipped = zip(result.index.levels, result.index.labels,
                             result.index.names)
                for i, (lev, lab, name) in enumerate(zipped):
                    result.insert(i, name, lev.values.take(lab))
                result = result.consolidate()
            else:
                values = result.index.values
                name = self.grouper.groupings[0].name
                result.insert(0, name, values)
            result.index = np.arange(len(result))

        return result

    def _aggregate_multiple_funcs(self, arg):
        from pandas.tools.merge import concat

        if self.axis != 0:
            raise NotImplementedError

        obj = self._obj_with_exclusions

        results = []
        keys = []
        for col in obj:
            try:
                colg = SeriesGroupBy(obj[col], column=col,
                                     grouper=self.grouper)
                results.append(colg.agg(arg))
                keys.append(col)
            except TypeError:
                pass

        result = concat(results, keys=keys, axis=1)

        return result

    def _aggregate_generic(self, func, *args, **kwargs):
        assert(self.grouper.numkeys() == 1)

        axis = self.axis
        obj = self._obj_with_exclusions

        result = {}
        if axis == 0:
            try:
                for name in self.indices:
                    data = self.get_group(name, obj=obj)
                    result[name] = func(data, *args, **kwargs)
            except Exception:
                return self._aggregate_item_by_item(func, *args, **kwargs)
        else:
            for name in self.indices:
                try:
                    data = self.get_group(name, obj=obj)
                    result[name] = func(data, *args, **kwargs)
                except Exception:
                    wrapper = lambda x: func(x, *args, **kwargs)
                    result[name] = data.apply(wrapper, axis=axis)

        result_index = self.grouper.levels[0]

        if result:
            if axis == 0:
                result = DataFrame(result, index=obj.columns,
                                   columns=result_index).T
            else:
                result = DataFrame(result, index=obj.index,
                                   columns=result_index)
        else:
            result = DataFrame(result)

        return result

    def _aggregate_item_by_item(self, func, *args, **kwargs):
        # only for axis==0

        obj = self._obj_with_exclusions
        result = {}
        cannot_agg = []
        for item in obj:
            try:
                colg = SeriesGroupBy(obj[item], column=item,
                                     grouper=self.grouper)
                result[item] = colg.agg(func, *args, **kwargs)
            except (ValueError, TypeError):
                cannot_agg.append(item)
                continue

        result_columns = obj.columns
        if cannot_agg:
            result_columns = result_columns.drop(cannot_agg)

        return DataFrame(result, columns=result_columns)

    def _wrap_aggregated_output(self, output):
        agg_axis = 0 if self.axis == 1 else 1
        agg_labels = self._obj_with_exclusions._get_axis(agg_axis)

        if len(output) == len(agg_labels):
            output_keys = agg_labels
        else:
            output_keys = sorted(output)
            try:
                output_keys.sort()
            except Exception:  # pragma: no cover
                pass

            if isinstance(agg_labels, MultiIndex):
                output_keys = MultiIndex.from_tuples(output_keys,
                                                     names=agg_labels.names)

        if not self.as_index:
            result = DataFrame(output, columns=output_keys)
            group_levels = self.grouper.get_group_levels()
            zipped = zip(self.grouper.names, group_levels)

            for i, (name, labels) in enumerate(zipped):
                result.insert(i, name, labels)
            result = result.consolidate()
        else:
            index = self.grouper.result_index
            result = DataFrame(output, index=index, columns=output_keys)

        if self.axis == 1:
            result = result.T

        return result

    def _wrap_applied_output(self, keys, values, not_indexed_same=False):
        if len(keys) == 0:
            # XXX
            return DataFrame({})

        key_names = self.grouper.names

        if isinstance(values[0], DataFrame):
            return self._wrap_frames(keys, values,
                                     not_indexed_same=not_indexed_same)
        else:
            if len(self.grouper.groupings) > 1:
                key_index = MultiIndex.from_tuples(keys, names=key_names)
            else:
                ping = self.grouper.groupings[0]
                if len(keys) == ping.ngroups:
                    key_index = ping.group_index
                    key_index.name = key_names[0]

                    key_lookup = Index(keys)
                    indexer = key_lookup.get_indexer(key_index)

                    # reorder the values
                    values = [values[i] for i in indexer]
                else:
                    key_index = Index(keys, name=key_names[0])

            if isinstance(values[0], np.ndarray):
                if self.axis == 0:
                    stacked_values = np.vstack([np.asarray(x)
                                                for x in values])
                    columns = values[0].index
                    index = key_index
                else:
                    stacked_values = np.vstack([np.asarray(x)
                                                for x in values]).T
                    index = values[0].index
                    columns = key_index
                return DataFrame(stacked_values, index=index,
                                 columns=columns)
            else:
                return Series(values, index=key_index)

    def transform(self, func, *args, **kwargs):
        """
        Call function producing a like-indexed DataFrame on each group and
        return a DataFrame having the same indexes as the original object
        filled with the transformed values

        Parameters
        ----------
        f : function
            Function to apply to each subframe

        Note
        ----
        Each subframe is endowed the attribute 'name' in case you need to know
        which group you are working on.

        Example
        --------
        >>> grouped = df.groupby(lambda x: mapping[x])
        >>> grouped.transform(lambda x: (x - x.mean()) / x.std())
        """
        from pandas.tools.merge import concat

        applied = []

        obj = self._obj_with_exclusions
        for name, group in self:
            group.name = name

            try:
                wrapper = lambda x: func(x, *args, **kwargs)
                res = group.apply(wrapper, axis=self.axis)
            except Exception: # pragma: no cover
                res = func(group, *args, **kwargs)

            # broadcasting
            if isinstance(res, Series):
                if res.index is obj.index:
                    group.T.values[:] = res
                else:
                    group.values[:] = res

                applied.append(group)
            else:
                applied.append(res)

        concat_index = obj.columns if self.axis == 0 else obj.index
        concatenated = concat(applied, join_axes=[concat_index],
                              axis=self.axis, verify_integrity=False)
        return concatenated.reindex_like(obj)

class PanelGroupBy(GroupBy):

    def aggregate(self, func, *args, **kwargs):
        """
        Aggregate using input function or dict of {column -> function}

        Parameters
        ----------
        arg : function or dict
            Function to use for aggregating groups. If a function, must either
            work when passed a Panel or when passed to Panel.apply. If
            pass a dict, the keys must be DataFrame column names

        Returns
        -------
        aggregated : Panel
        """
        return self._aggregate_generic(func, *args, **kwargs)

    def _aggregate_generic(self, func, *args, **kwargs):
        result = {}

        axis = self.axis

        obj = self._obj_with_exclusions

        for name in self.grouper:
            data = self.get_group(name, obj=obj)
            try:
                result[name] = func(data, *args, **kwargs)
            except Exception:
                wrapper = lambda x: func(x, *args, **kwargs)
                result[name] = data.apply(wrapper, axis=axis)

        result = Panel.fromDict(result, intersect=False)

        if axis > 0:
            result = result.swapaxes(0, axis)

        return result

class NDArrayGroupBy(GroupBy):
    pass

#----------------------------------------------------------------------
# Grouping generator for BlockManager

def generate_groups(data, group_index, ngroups, axis=0, factory=lambda x: x):
    """
    Parameters
    ----------
    data : BlockManager

    Returns
    -------
    generator
    """
    group_index = com._ensure_int32(group_index)

    indexer = lib.groupsort_indexer(group_index, ngroups)[0]
    group_index = group_index.take(indexer)

    if isinstance(data, BlockManager):
        # this is sort of wasteful but...
        sorted_axis = data.axes[axis].take(indexer)
        sorted_data = data.reindex_axis(sorted_axis, axis=axis)
    if isinstance(data, Series):
        sorted_axis = data.index.take(indexer)
        sorted_data = data.reindex(sorted_axis)
    elif isinstance(data, DataFrame):
        sorted_data = data.take(indexer, axis=axis)

    if isinstance(sorted_data, DataFrame):
        def _get_slice(slob):
            if axis == 0:
                return sorted_data[slob]
            else:
                return sorted_data.ix[:, slob]
    elif isinstance(sorted_data, BlockManager):
        def _get_slice(slob):
            return factory(sorted_data.get_slice(slob, axis=axis))
    elif isinstance(sorted_data, Series):
        def _get_slice(slob):
            return sorted_data._get_values(slob)
    else:  # pragma: no cover
        def _get_slice(slob):
            return sorted_data[slob]

    starts, ends = lib.generate_slices(group_index, ngroups)

    for i, (start, end) in enumerate(zip(starts, ends)):
        # Since I'm now compressing the group ids, it's now not "possible" to
        # produce empty slices because such groups would not be observed in the
        # data
        assert(start < end)
        yield i, _get_slice(slice(start, end))

def get_group_index(label_list, shape):
    """
    For the particular label_list, gets the offsets into the hypothetical list
    representing the totally ordered cartesian product of all possible label
    combinations.
    """
    if len(label_list) == 1:
        return label_list[0]

    n = len(label_list[0])
    group_index = np.zeros(n, dtype=np.int64)
    mask = np.zeros(n, dtype=bool)
    for i in xrange(len(shape)):
        stride = np.prod([x for x in shape[i+1:]], dtype=np.int64)
        group_index += com._ensure_int64(label_list[i]) * stride
        mask |= label_list[i] < 0

    np.putmask(group_index, mask, -1)
    return group_index

_INT64_MAX = np.iinfo(np.int64).max
def _int64_overflow_possible(shape):
    the_prod = 1L
    for x in shape:
        the_prod *= long(x)

    return the_prod >= _INT64_MAX

def decons_group_index(comp_labels, shape):
    # reconstruct labels
    label_list = []
    factor = 1
    y = 0
    x = comp_labels
    for i in reversed(xrange(len(shape))):
        labels = (x - y) % (factor * shape[i]) // factor
        np.putmask(labels, comp_labels < 0, -1)
        label_list.append(labels)
        y = labels * factor
        factor *= shape[i]
    return label_list[::-1]


def _indexer_from_factorized(labels, shape, compress=True):
    if _int64_overflow_possible(shape):
        indexer = np.lexsort(np.array(labels[::-1]))
        return indexer

    group_index = get_group_index(labels, shape)

    if compress:
        comp_ids, obs_ids = _compress_group_index(group_index)
        max_group = len(obs_ids)
    else:
        comp_ids = group_index
        max_group = np.prod(shape)

    indexer, _ = lib.groupsort_indexer(comp_ids.astype('i4'), max_group)

    return indexer


def _lexsort_indexer(keys):
    labels = []
    shape = []
    for key in keys:
        rizer = lib.Factorizer(len(key))

        if not key.dtype == np.object_:
            key = key.astype('O')

        ids, _ = rizer.factorize(key, sort=True)
        labels.append(ids)
        shape.append(len(rizer.uniques))
    return _indexer_from_factorized(labels, shape)

class _KeyMapper(object):
    """
    Ease my suffering. Map compressed group id -> key tuple
    """
    def __init__(self, comp_ids, ngroups, labels, levels):
        self.levels = levels
        self.labels = labels
        self.comp_ids = comp_ids.astype('i8')

        self.k = len(labels)
        self.tables = [lib.Int64HashTable(ngroups) for _ in range(self.k)]

        self._populate_tables()

    def _populate_tables(self):
        for labs, table in zip(self.labels, self.tables):
            table.map(self.comp_ids, labs.astype('i8'))

    def get_key(self, comp_id):
        return tuple(level[table.get_item(comp_id)]
                     for table, level in zip(self.tables, self.levels))

#----------------------------------------------------------------------
# sorting levels...cleverly?

def _compress_group_index(group_index, sort=True):
    """
    Group_index is offsets into cartesian product of all possible labels. This
    space can be huge, so this function compresses it, by computing offsets
    (comp_ids) into the list of unique labels (obs_group_ids).
    """

    uniques = []
    table = lib.Int64HashTable(len(group_index))

    group_index = com._ensure_int64(group_index)

    # note, group labels come out ascending (ie, 1,2,3 etc)
    comp_ids = table.get_labels_groupby(group_index, uniques)

    # these are the unique ones we observed, in the order we observed them
    obs_group_ids = np.array(uniques, dtype='i8')

    if sort and len(obs_group_ids) > 0:
        obs_group_ids, comp_ids = _reorder_by_uniques(obs_group_ids,
                                                      comp_ids)

    return comp_ids, obs_group_ids

def _reorder_by_uniques(uniques, labels):
    # sorter is index where elements ought to go
    sorter = uniques.argsort()

    # reverse_indexer is where elements came from
    reverse_indexer = np.empty(len(sorter), dtype='i4')
    reverse_indexer.put(sorter, np.arange(len(sorter)))

    mask = labels < 0

    # move labels to right locations (ie, unsort ascending labels)
    labels = reverse_indexer.take(labels)
    np.putmask(labels, mask, -1)

    # sort observed ids
    uniques = uniques.take(sorter)

    return uniques, labels

def _groupby_indices(values):
    if values.dtype != np.object_:
        values = values.astype('O')
    return lib.groupby_indices(values)

def numpy_groupby(data, labels, axis=0):
    s = np.argsort(labels)
    keys, inv = np.unique(labels, return_inverse=True)
    i = inv.take(s)
    groups_at = np.where(i != np.concatenate(([-1], i[:-1])))[0]
    ordered_data = data.take(s, axis=axis)
    group_sums = np.add.reduceat(ordered_data, groups_at, axis=axis)

    return group_sums

#-----------------------------------------------------------------------
# Helper functions

def translate_grouping(how):
    if set(how) == set('ohlc'):
        return {'open'  : lambda arr: arr[0],
                'low'   : lambda arr: arr.min(),
                'high'  : lambda arr: arr.max(),
                'close' : lambda arr: arr[-1]}

    if how in 'last':
        def picker(arr):
            return arr[-1] if arr is not None and len(arr) else np.nan
        return picker

    raise ValueError("Unrecognized method: %s" % how)
<|MERGE_RESOLUTION|>--- conflicted
+++ resolved
@@ -1,3 +1,4 @@
+from itertools import izip
 import types
 import numpy as np
 
@@ -643,209 +644,6 @@
         result = lib.maybe_convert_objects(result, try_float=0)
         return result, counts
 
-<<<<<<< HEAD
-    @cache_readonly
-    def result_index(self):
-        recons = self.get_group_levels()
-        return MultiIndex.from_arrays(recons, names=self.names)
-
-    def get_group_levels(self):
-        obs_ids = self.group_info[1]
-        recons_labels = decons_group_index(obs_ids, self.shape)
-
-        name_list = []
-        for ping, labels in zip(self.groupings, recons_labels):
-            labels = com._ensure_platform_int(labels)
-            name_list.append(ping.group_index.take(labels))
-
-        return name_list
-
-def generate_bins_generic(values, binner, closed, label):
-    """
-    Generate bin edge offsets and bin labels for one array using another array
-    which has bin edge values. Both arrays must be sorted.
-
-    Parameters
-    ----------
-    values : array of values
-    binner : a comparable array of values representing bins into which to bin
-        the first array. Note, 'values' end-points must fall within 'binner'
-        end-points.
-    closed : which end of bin is closed; left (default), right
-    label : which end of bin to use as a label: left (default), right
-
-    Returns
-    -------
-    bins : array of offsets (into 'values' argument) of bins. 
-        Zero and last edge are excluded in result, so for instance the first
-        bin is values[0:bin[0]] and the last is values[bin[-1]:]
-    labels : array of labels of bins
-    """
-    lenidx = len(values)
-    lenbin = len(binner)
-
-    if lenidx <= 0 or lenbin <= 0:
-        raise ValueError("Invalid length for values or for binner")
-
-    # check binner fits data
-    if values[0] < binner[0]:
-        raise ValueError("Values falls before first bin")
-
-    if values[lenidx-1] > binner[lenbin-1]:
-        raise ValueError("Values falls after last bin")
-
-    labels = np.empty(lenbin, dtype=np.int64)
-    bins   = np.empty(lenbin, dtype=np.int32)
-
-    j  = 0 # index into values
-    bc = 0 # bin count
-    vc = 0 # value count
-
-    # linear scan, presume nothing about values/binner except that it
-    # fits ok
-    for i in range(0, lenbin-1):
-        l_bin = binner[i]
-        r_bin = binner[i+1]
-
-        # set label of bin
-        if label == 'left':
-            labels[bc] = l_bin
-        else:
-            labels[bc] = r_bin
-
-        # count values in current bin, advance to next bin
-        while values[j] < r_bin or closed == 'right' and values[j] == r_bin:
-            j += 1
-            vc += 1
-            if j >= lenidx:
-                break
-
-        # check we have data left to scan
-        if j >= lenidx:
-            break
-
-        # if we've seen some values or not ignoring empty bins
-        if vc != 0:
-            bins[bc] = j
-            bc += 1
-            vc = 0
-
-    labels = np.resize(labels, bc + 1)
-    bins = np.resize(bins, bc)
-
-    return bins, labels
-
-class CustomGrouper:
-    pass
-
-def _generate_time_binner(dtindex, offset,
-                          begin=None, end=None, nperiods=None):
-
-    if isinstance(offset, basestring):
-        offset = dt.getOffset(offset)
-
-    if begin is None:
-        first = lib.Timestamp(dtindex[0] - offset)
-    else:
-        first = lib.Timestamp(begin)
-
-    if end is None:
-        last = lib.Timestamp(dtindex[-1] + offset)
-    else:
-        last = lib.Timestamp(end)
-
-    if isinstance(offset, dt.Tick):
-        return np.arange(first.value, last.value+1, offset.us_stride(),
-                         dtype=np.int64)
-
-    return DatetimeIndex(offset=offset,
-                         start=first, end=last, periods=nperiods)
-
-class Tinterval(Grouper, CustomGrouper):
-    """
-    Custom groupby class for time-interval grouping
-
-    Parameters
-    ----------
-    interval : pandas offset string or object for identifying bin edges
-    closed : closed end of interval; left (default) or right
-    label : interval boundary to use for labeling; left (default) or right
-    begin : optional, timestamp-like
-    end : optional, timestamp-like
-    nperiods : optional, integer
-
-    Notes
-    -----
-    Use begin, end, nperiods to generate intervals that cannot be derived
-    directly from the associated object
-    """
-
-    obj = None
-    bins = None
-    binlabels = None
-    begin = None
-    end = None
-    nperiods = None
-    binner = None
-
-    def __init__(self, interval='Min', closed='left', label='left',
-                 begin=None, end=None, nperiods=None, _obj=None):
-        self.offset = interval
-        self.closed = closed
-        self.label = label
-        self.begin = begin
-        self.end = end
-        self.nperiods = None
-
-        if _obj is not None:
-            self.set_obj(_obj)
-
-    def set_obj(self, obj):
-        """
-        Injects the object we'll act on, which we use to initialize grouper
-        """
-        if id(self.obj) == id(obj):
-            return
-
-        self.obj = obj
-
-        if not isinstance(obj.index, DatetimeIndex):
-            raise ValueError("Cannot apply Tinterval to non-DatetimeIndex")
-
-        index = obj.index
-
-        if len(obj.index) < 1:
-            self.bins = []
-            self.binlabels = []
-            return
-
-        self.binner = _generate_time_binner(obj.index, self.offset, self.begin,
-                                            self.end, self.nperiods)
-
-        if isinstance(self.binner, DatetimeIndex):
-            self.binner = self.binner.asi8
-
-        # general version, knowing nothing about relative frequencies
-        bins, labels = lib.generate_bins_dt64(index.asi8, self.binner,
-                                              self.closed, self.label)
-
-        self.bins = bins
-        self.binlabels = labels.view('M8[us]')
-
-    @cache_readonly
-    def ngroups(self):
-        return len(self.binlabels)
-
-    @cache_readonly
-    def result_index(self):
-        return self.binlabels
-
-    def agg_series(self, obj, func):
-        dummy = obj[:0]
-        grouper = lib.SeriesBinGrouper(obj, func, self.bins, dummy)
-        return grouper.get_result()
-=======
->>>>>>> 81dcf101
 
 class Grouping(object):
     """
