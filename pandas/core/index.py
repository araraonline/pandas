--- conflicted
+++ resolved
@@ -103,10 +103,6 @@
     def __array_finalize__(self, obj):
         self.name = getattr(obj, 'name', None)
 
-<<<<<<< HEAD
-    def _shallow_copy(self):
-        return self.view(type(self))
-=======
     def __repr__(self):
         try:
             result = np.ndarray.__repr__(self)
@@ -114,7 +110,6 @@
             result = 'Index([%s])' % (', '.join([repr(x) for x in self]))
 
         return result
->>>>>>> 9d094939
 
     def astype(self, dtype):
         return Index(self.values.astype(dtype), name=self.name,
